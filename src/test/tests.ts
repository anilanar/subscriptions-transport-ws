// chai style expect().to.be.true violates no-unused-expression
/* tslint:disable:no-unused-expression */

// Temporary workaround for missing typings
declare module 'graphql' {
  // tslint:disable-next-line
  export function subscribe(): any;
}

import 'mocha';
import {
  assert,
  expect,
} from 'chai';
import * as sinon from 'sinon';
import * as WebSocket from 'ws';
import { execute, subscribe } from 'graphql';

Object.assign(global, {
  WebSocket: WebSocket,
});

const wait = (ms: number) => new Promise(resolve => setTimeout(resolve, ms));

import {
  GraphQLObjectType,
  GraphQLSchema,
  GraphQLString,
} from 'graphql';

import { PubSub, SubscriptionManager, SubscriptionOptions } from 'graphql-subscriptions';

import MessageTypes  from '../message-types';

import {
  GRAPHQL_SUBSCRIPTIONS,
} from '../protocol';

import { createServer, IncomingMessage, ServerResponse } from 'http';
import { SubscriptionServer } from '../server';
import { SubscriptionClient } from '../client';
import { addGraphQLSubscriptions } from '../helpers';
import { OperationMessagePayload } from '../server';
import { $$asyncIterator } from 'iterall';

const TEST_PORT = 4953;
const KEEP_ALIVE_TEST_PORT = TEST_PORT + 1;
const DELAYED_TEST_PORT = TEST_PORT + 2;
const RAW_TEST_PORT = TEST_PORT + 4;
const EVENTS_TEST_PORT = TEST_PORT + 5;
const ONCONNECT_ERROR_TEST_PORT = TEST_PORT + 6;
const ERROR_TEST_PORT = TEST_PORT + 7;

const SERVER_EXECUTOR_TESTS_PORT = ERROR_TEST_PORT + 8;

const data: { [key: string]: { [key: string]: string } } = {
  '1': {
    'id': '1',
    'name': 'Dan',
  },
  '2': {
    'id': '2',
    'name': 'Marie',
  },
  '3': {
    'id': '3',
    'name': 'Jessie',
  },
};

const userType = new GraphQLObjectType({
  name: 'User',
  fields: {
    id: { type: GraphQLString },
    name: { type: GraphQLString },
  },
});

const schema = new GraphQLSchema({
  query: new GraphQLObjectType({
    name: 'Query',
    fields: {
      testString: { type: GraphQLString, resolve: () => 'value' },
    },
  }),
  subscription: new GraphQLObjectType({
    name: 'Subscription',
    fields: {
      user: {
        type: userType,
        // `args` describes the arguments that the `user` query accepts
        args: {
          id: { type: GraphQLString },
        },
        // The resolve function describes how to 'resolve' or fulfill
        // the incoming query.
        // In this case we use the `id` argument from above as a key
        // to get the User from `data`
        resolve: function (_, { id }) {
          return data[id];
        },
      },
      userFiltered: {
        type: userType,
        args: {
          id: { type: GraphQLString },
        },
        resolve: function (_, { id }) {
          return data[id];
        },
      },
      context: {
        type: GraphQLString,
        resolve: (root, args, ctx) => {
          return ctx;
        },
      },
      error: {
        type: GraphQLString, resolve: () => {
          throw new Error('E1');
        },
      },
    },
  }),
});

const subscriptionsPubSub = new PubSub();
const TEST_PUBLICATION = 'test_publication';
const subscriptionAsyncIteratorSpy = sinon.spy();
const resolveAsyncIteratorSpy = sinon.spy();

const subscriptionsSchema = new GraphQLSchema({
  query: new GraphQLObjectType({
    name: 'Query',
    fields: {
      testString: { type: GraphQLString, resolve: () => 'value' },
    },
  }),
  subscription: new GraphQLObjectType({
    name: 'Subscription',
    fields: {
      somethingChanged: {
        type: GraphQLString,
        resolve: payload => {
          resolveAsyncIteratorSpy();

          return payload;
        },
        subscribe: () => {
          subscriptionAsyncIteratorSpy();

          return subscriptionsPubSub.asyncIterator(TEST_PUBLICATION);
        },
      },
    },
  }),
});

const subscriptionManager = new SubscriptionManager({
  schema,
  pubsub: new PubSub(),
  setupFunctions: {
    'userFiltered': (opts: SubscriptionOptions, args: { [key: string]: any }) => ({
      'userFiltered': {
        filter: (user: any) => {
          return !args['id'] || user.id === args['id'];
        },
      },
    }),
  },
});

// indirect call to support spying
const handlers = {
  onSubscribe: (msg: OperationMessagePayload, params: SubscriptionOptions, webSocketRequest: WebSocket) => {
    return Promise.resolve(Object.assign({}, params, { context: msg['context'] }));
  },
};

const options = {
  subscriptionManager,
  onSubscribe: (msg: OperationMessagePayload | any, params: SubscriptionOptions, webSocketRequest: WebSocket) => {
    return handlers.onSubscribe(msg, params, webSocketRequest);
  },
};

const eventsOptions = {
  subscriptionManager,
  onSubscribe: sinon.spy((msg: OperationMessagePayload
                            | any, params: SubscriptionOptions, webSocketRequest: WebSocket) => {
    return Promise.resolve(Object.assign({}, params, { context: msg['context'] }));
  }),
  onUnsubscribe: sinon.spy(),
  onConnect: sinon.spy(() => {
    return { test: 'test context' };
  }),
  onDisconnect: sinon.spy(),
};

const onConnectErrorOptions = {
  subscriptionManager,
  onConnect: (msg: any, connection: any, connectionContext: any) => {
    connectionContext.isLegacy = true;
    throw new Error('Error');
  },
};

function notFoundRequestListener(request: IncomingMessage, response: ServerResponse) {
  response.writeHead(404);
  response.end();
}

const httpServer = createServer(notFoundRequestListener);
httpServer.listen(TEST_PORT);
new SubscriptionServer(options, { server: httpServer });

const httpServerWithKA = createServer(notFoundRequestListener);
httpServerWithKA.listen(KEEP_ALIVE_TEST_PORT);
new SubscriptionServer(Object.assign({}, options, { keepAlive: 10 }), { server: httpServerWithKA });

const httpServerWithEvents = createServer(notFoundRequestListener);
httpServerWithEvents.listen(EVENTS_TEST_PORT);
const eventsServer = new SubscriptionServer(eventsOptions, { server: httpServerWithEvents });

const httpServerWithOnConnectError = createServer(notFoundRequestListener);
httpServerWithOnConnectError.listen(ONCONNECT_ERROR_TEST_PORT);
new SubscriptionServer(onConnectErrorOptions, { server: httpServerWithOnConnectError });

const httpServerWithDelay = createServer(notFoundRequestListener);
httpServerWithDelay.listen(DELAYED_TEST_PORT);
new SubscriptionServer(Object.assign({}, options, {
<<<<<<< HEAD
  onSubscribe: (msg: OperationMessagePayload | any, params: SubscriptionOptions): any => {
=======
  onSubscribe: (msg: OperationMessagePayload | any, params: SubscriptionOptions): Promise<any> => {
>>>>>>> 6978c0ee
    return new Promise((resolve, reject) => {
      setTimeout(() => {
        resolve(Object.assign({}, params, { context: msg['context'] }));
      }, 100);
    });
  },
}), { server: httpServerWithDelay });

const httpServerRaw = createServer(notFoundRequestListener);
httpServerRaw.listen(RAW_TEST_PORT);

describe('Client', function () {

  let wsServer: WebSocket.Server;

  beforeEach(() => {
    wsServer = new WebSocket.Server({
      server: httpServerRaw,
    });
  });

  afterEach(() => {
    if (wsServer) {
      wsServer.close();
    }
  });

  it('should send GQL_CONNECTION_INIT message when creating the connection', (done) => {
    wsServer.on('connection', (connection: any) => {
      connection.on('message', (message: any) => {
        const parsedMessage = JSON.parse(message);
        expect(parsedMessage.type).to.equals(MessageTypes.GQL_CONNECTION_INIT);
        done();
      });
    });

    new SubscriptionClient(`ws://localhost:${RAW_TEST_PORT}/`);
  });

  it('should send GQL_CONNECTION_INIT message first, then the GQL_START message', (done) => {
    let initReceived = false;

    const client = new SubscriptionClient(`ws://localhost:${RAW_TEST_PORT}/`);
    wsServer.on('connection', (connection: any) => {
      connection.on('message', (message: any) => {
        const parsedMessage = JSON.parse(message);
        // mock server
        if (parsedMessage.type === MessageTypes.GQL_CONNECTION_INIT) {
          connection.send(JSON.stringify({ type: MessageTypes.GQL_CONNECTION_ACK, payload: {} }));
          initReceived = true;
        }
        if (parsedMessage.type === MessageTypes.GQL_START) {
          expect(initReceived).to.be.true;
          client.unsubscribeAll();
          done();
        }
      });
    });
    client.subscribe(
      {
        query: `subscription useInfo {
          user(id: 3) {
            id
            name
          }
        }`,
      },
      (error, result) => {
        // do nothing
      },
    );
  });

  it('should emit connect event for client side when socket is open', (done) => {
    const client = new SubscriptionClient(`ws://localhost:${TEST_PORT}/`);

    const unregister = client.onConnect(() => {
      unregister();
      done();
    });
  });

  it('should emit disconnect event for client side when socket closed', (done) => {
    const client = new SubscriptionClient(`ws://localhost:${TEST_PORT}/`, {
      connectionCallback: () => {
        client.client.close();
      },
    });

    const unregister = client.onDisconnect(() => {
      unregister();
      done();
    });
  });

  it('should emit reconnect event for client side when socket closed', (done) => {
    const client = new SubscriptionClient(`ws://localhost:${TEST_PORT}/`, {
      reconnect: true,
      reconnectionAttempts: 1,
      connectionCallback: () => {
        client.client.close();
      },
    });

    const unregister = client.onReconnect(() => {
      unregister();
      done();
    });
  });

  it('should emit connected event for client side when socket closed', (done) => {
    const client = new SubscriptionClient(`ws://localhost:${TEST_PORT}/`);
    const onConnectingSpy = sinon.spy();
    const unregisterOnConnecting = client.onConnecting(onConnectingSpy);

    const unregister = client.onConnected(() => {
      unregisterOnConnecting();
      unregister();
      expect(onConnectingSpy.called).to.equal(true);
      done();
    });
  });

  it('should emit connecting event for client side when socket closed', (done) => {
    const subscriptionsClient = new SubscriptionClient(`ws://localhost:${TEST_PORT}/`);
    const onConnectedSpy = sinon.spy();
    const unregisterOnConnected = subscriptionsClient.onConnected(onConnectedSpy);
    const unregisterOnConnecting = subscriptionsClient.onConnecting(() => {
      unregisterOnConnecting();
      unregisterOnConnected();
      expect(onConnectedSpy.called).to.equal(false);
      done();
    });
  });

  it('should emit disconnected event for client side when socket closed', (done) => {
    const client = new SubscriptionClient(`ws://localhost:${TEST_PORT}/`, {
      connectionCallback: () => {
        client.client.close();
      },
    });

    const unregister = client.onDisconnected(() => {
      unregister();
      done();
    });
  });

  it('should emit reconnected event for client side when socket closed', (done) => {
    const client = new SubscriptionClient(`ws://localhost:${TEST_PORT}/`, {
      reconnect: true,
      reconnectionAttempts: 1,
      connectionCallback: () => {
        client.client.close();
      },
    });
    const onReconnectingSpy = sinon.spy();
    const unregisterOnReconnecting = client.onReconnecting(onReconnectingSpy);

    const unregister = client.onReconnected(() => {
      unregisterOnReconnecting();
      unregister();
      expect(onReconnectingSpy.called).to.equal(true);
      done();
    });
  });

  it('should emit reconnecting event for client side when socket closed', (done) => {
    const subscriptionsClient = new SubscriptionClient(`ws://localhost:${TEST_PORT}/`, {
      reconnect: true,
      reconnectionAttempts: 1,
      connectionCallback: () => {
        subscriptionsClient.client.close();
      },
    });
    const onReconnectedSpy = sinon.spy();
    const unregisterOnReconnected = subscriptionsClient.onReconnected(onReconnectedSpy);
    const unregisterOnReconnecting = subscriptionsClient.onReconnecting(() => {
      unregisterOnReconnecting();
      unregisterOnReconnected();
      expect(onReconnectedSpy.called).to.equal(false);
      done();
    });
  });

  it('should throw an exception when query is not provided', (done) => {
    const client = new SubscriptionClient(`ws://localhost:${TEST_PORT}/`);

    client.subscribe({
        query: undefined,
        operationName: 'useInfo',
        variables: {
          id: 3,
        },
      }, function (error: any, result: any) {
        expect(error).to.be.lengthOf(1);
        expect(error[0].message).to.be.equal('Must provide a query.');
        done();
      },
    );
  });

  it('should throw an exception when query is not valid', (done) => {
    const client = new SubscriptionClient(`ws://localhost:${TEST_PORT}/`);

    client.subscribe({
        query: <string>{},
        operationName: 'useInfo',
        variables: {
          id: 3,
        },
      }, function (error: any, result: any) {
        //do nothing
        expect(error).to.be.lengthOf(1);
        done();
      },
    );
  });

  it('should throw an exception when handler is not provided', () => {
    const client = new SubscriptionClient(`ws://localhost:${TEST_PORT}/`);

    expect(() => {
      client.subscribe({
          query: `subscription useInfo($id: String) {
            user(id: $id) {
              id
              name
            }
          }`,
        },
        undefined,
      );
    }).to.throw();
  });

  it('should allow both data and errors on GQL_DATA', (done) => {
    wsServer.on('connection', (connection: any) => {
      connection.on('message', (message: any) => {
        const parsedMessage = JSON.parse(message);
        // mock server
        if (parsedMessage.type === MessageTypes.GQL_CONNECTION_INIT) {
          connection.send(JSON.stringify({ type: MessageTypes.GQL_CONNECTION_ACK, payload: {} }));
        }
        if (parsedMessage.type === MessageTypes.GQL_START) {
          const dataMessage = {
            type: MessageTypes.GQL_DATA,
            id: parsedMessage.id,
            payload: {
              data: {
                some: 'data',
              },
              errors: [{
                message: 'Test Error',
              }],
            },
          };
          connection.send(JSON.stringify(dataMessage));
        }
      });
    });

    const client = new SubscriptionClient(`ws://localhost:${RAW_TEST_PORT}/`);

    client.subscribe(
      {
        query: `subscription useInfo($id: String) {
          user(id: $id) {
            id
            name
          }
        }`,
        operationName: 'useInfo',
        variables: {
          id: 3,
        },
      },
      (error, result) => {
        expect(result).to.have.property('some');
        expect(error).to.be.lengthOf(1);
        done();
      },
    );
  });

  it('should send connectionParams along with init message', (done) => {
    const connectionParams: any = {
      test: true,
    };
    wsServer.on('connection', (connection: any) => {
      connection.on('message', (message: any) => {
        const parsedMessage = JSON.parse(message);
        expect(JSON.stringify(parsedMessage.payload)).to.equal(JSON.stringify(connectionParams));
        done();
      });
    });

    new SubscriptionClient(`ws://localhost:${RAW_TEST_PORT}/`, {
      connectionParams: connectionParams,
    });
  });

  it('should override OperationOptions with middleware', function (done) {
    const client3 = new SubscriptionClient(`ws://localhost:${TEST_PORT}/`);
    let asyncFunc = (next: any) => {
      setTimeout(() => {
        next();
      }, 100);
    };
    let spyApplyMiddlewareAsyncContents = sinon.spy(asyncFunc);
    let middleware = {
      applyMiddleware(opts: any, next: any) {
        spyApplyMiddlewareAsyncContents(next);
      },
    };
    let spyApplyMiddlewareFunction = sinon.spy(middleware, 'applyMiddleware');
    client3.use([ middleware ]);

    client3.subscribe({
        query: `subscription useInfo($id: String) {
            user(id: $id) {
              id
              name
            }
          }`,
        operationName: 'useInfo',
        variables: {
          id: 3,
        },
      }, (error: any, result: any) => {
        client3.unsubscribeAll();
        if (error) {
          assert(false, 'got error during subscription creation');
        }
        if (result) {
          assert.equal(spyApplyMiddlewareFunction.called, true);
          assert.equal(spyApplyMiddlewareAsyncContents.called, true);
        }
        done();
      },
    );
    setTimeout(() => {
      subscriptionManager.publish('user', {});
    }, 200);
  });

  it('should handle correctly GQL_CONNECTION_ERROR message', (done) => {
    wsServer.on('connection', (connection: any) => {
      connection.on('message', (message: any) => {
        connection.send(JSON.stringify({
          type: MessageTypes.GQL_CONNECTION_ERROR,
          payload: { message: 'test error' },
        }));
      });
    });

    new SubscriptionClient(`ws://localhost:${RAW_TEST_PORT}/`, {
      connectionCallback: (error: any) => {
        expect(error.message).to.equals('test error');
        done();
      },
    });
  });

  it('should handle connection_error message and handle server that closes connection', (done) => {
    let client: any = null;

    wsServer.on('connection', (connection: any) => {
      connection.on('message', (message: any) => {
        connection.send(JSON.stringify({
          type: MessageTypes.GQL_CONNECTION_ERROR,
          payload: { message: 'test error' },
        }), () => {
          connection.close();

          setTimeout(() => {
            expect(client.client.readyState).to.equals(WebSocket.CLOSED);
            done();
          }, 500);
        });
      });
    });

    client = new SubscriptionClient(`ws://localhost:${RAW_TEST_PORT}/`);
  });

  it('should handle correctly GQL_CONNECTION_ACK message', (done) => {
    wsServer.on('connection', (connection: any) => {
      connection.on('message', (message: any) => {
        connection.send(JSON.stringify({ type: MessageTypes.GQL_CONNECTION_ACK }));
      });
    });

    new SubscriptionClient(`ws://localhost:${RAW_TEST_PORT}/`, {
      connectionCallback: (error: any) => {
        expect(error).to.equals(undefined);
        done();
      },
    });
  });

  it('removes subscription when it unsubscribes from it', function () {
    const client = new SubscriptionClient(`ws://localhost:${TEST_PORT}/`);

    setTimeout(() => {
      let subId = client.subscribe({
          query: `subscription useInfo($id: String) {
          user(id: $id) {
            id
            name
          }
        }`,
          operationName: 'useInfo',
          variables: {
            id: 3,
          },
        }, function (error: any, result: any) {
          //do nothing
        },
      );
      client.unsubscribe(subId);
      assert.notProperty(client.operations, `${subId}`);
    }, 100);
  });

  it('queues messages while websocket is still connecting', function (done) {
    const client = new SubscriptionClient(`ws://localhost:${TEST_PORT}/`);

    let subId = client.subscribe({
        query: `subscription useInfo($id: String) {
        user(id: $id) {
          id
          name
        }
      }`,
        operationName: 'useInfo',
        variables: {
          id: 3,
        },
      }, function (error: any, result: any) {
        //do nothing
      },
    );

    client.onConnect(() => {
      expect((client as any).unsentMessagesQueue.length).to.equals(1);
      client.unsubscribe(subId);

      setTimeout(() => {
        expect((client as any).unsentMessagesQueue.length).to.equals(0);
        done();
      }, 100);
    });
  });

  it('should call error handler when graphql result has errors', function (done) {
    const client = new SubscriptionClient(`ws://localhost:${TEST_PORT}/`);

    setTimeout(() => {
      client.subscribe({
          query: `subscription useInfo{
          error
        }`,
          variables: {},
        }, function (error: any, result: any) {
          if (error) {
            client.unsubscribeAll();
            done();
          }
          if (result) {
            client.unsubscribeAll();
            assert(false);
          }
        },
      );
    }, 100);
    setTimeout(() => {
      subscriptionManager.publish('error', {});
    }, 200);
  });

  it('should call error handler when graphql query is not valid', function (done) {
    const client = new SubscriptionClient(`ws://localhost:${TEST_PORT}/`);

    setTimeout(() => {
      client.subscribe({
          query: `subscription useInfo{
          invalid
        }`,
          variables: {},
        }, function (error: Error[], result: any) {
          if (error) {
            expect(error[0].message).to.equals('Cannot query field "invalid" on type "Subscription".');
            done();
          } else {
            assert(false);
          }
        },
      );
    }, 100);
  });

  function testBadServer(payload: any, errorMessage: string, done: Function) {
    wsServer.on('connection', (connection: WebSocket) => {
      connection.on('message', (message: any) => {
        const parsedMessage = JSON.parse(message);
        if (parsedMessage.type === MessageTypes.GQL_START) {
          connection.send(JSON.stringify({
            type: MessageTypes.GQL_ERROR,
            id: parsedMessage.id,
            payload,
          }));
        }
      });
    });

    const client = new SubscriptionClient(`ws://localhost:${RAW_TEST_PORT}/`);
    client.subscribe({
      query: `
        subscription useInfo{
          invalid
        }
      `,
      variables: {},
    }, function (errors: Error[], result: any) {
      if (errors) {
        expect(errors[0].message).to.equals(errorMessage);
      } else {
        assert(false);
      }
      done();
    });
  }

  it('should not connect until subscribe is called if lazy mode', (done) => {
    const client: SubscriptionClient = new SubscriptionClient(`ws://localhost:${RAW_TEST_PORT}/`, {
      lazy: true,
    });
    expect(client.client).to.be.null;

    let subId = client.subscribe({
        query: `subscription useInfo($id: String) {
        user(id: $id) {
          id
          name
        }
      }`,
        operationName: 'useInfo',
        variables: {
          id: 3,
        },
      }, function (error: any, result: any) {
        //do nothing
      },
    );

    let isDone = false;

    wsServer.on('connection', (connection: any) => {
      connection.on('message', () => {
        if (!isDone) {
          isDone = true;
          try {
            expect(client.client).to.not.be.null;
            client.unsubscribe(subId);
            done();
          } catch (e) {
            done(e);
          }
        }
      });
    });
  });

  it('should call the connectionParams function upon connection to get connectionParams if connectionParams is a function', (done) => {
    const connectionParams = sinon.spy(() => ({
      foo: 'bar',
    }));

    const client: SubscriptionClient = new SubscriptionClient(`ws://localhost:${RAW_TEST_PORT}/`, {
      lazy: true,
      connectionParams,
    });

    let isDone = false
      , subId: any = null;

    wsServer.on('connection', (connection: any) => {
      connection.on('message', (message: any) => {
        if (!isDone) {
          isDone = true;
          try {
            const parsedMessage = JSON.parse(message);
            client.unsubscribe(subId);
            expect(parsedMessage.payload).to.eql({
              foo: 'bar',
            });
            done();
          } catch (e) {
            done(e);
          }
        }
      });
    });

    subId = client.subscribe({
        query: `subscription useInfo($id: String) {
        user(id: $id) {
          id
          name
        }
      }`,
        operationName: 'useInfo',
        variables: {
          id: 3,
        },
      }, function (error: any, result: any) {
        //do nothing
      },
    );
  });


  it('should handle missing errors', function (done) {
    const errorMessage = 'Unknown error';
    const payload = {};
    testBadServer(payload, errorMessage, done);
  });

  it('should handle errors that are not an array', function (done) {
    const errorMessage = 'Just an error';
    const payload = {
      message: errorMessage,
    };
    testBadServer(payload, errorMessage, done);
  });

  it('should reconnect to the server', function (done) {
    let connections = 0;
    let client: SubscriptionClient;
    let originalClient: any;
    wsServer.on('connection', (connection: WebSocket) => {
      connections += 1;
      if (connections === 1) {
        originalClient.close();
      } else {
        expect(client.client).to.not.be.equal(originalClient);
        done();
      }
    });
    client = new SubscriptionClient(`ws://localhost:${RAW_TEST_PORT}/`, { reconnect: true });
    originalClient = client.client;
  });

  it('should resubscribe after reconnect', function (done) {
    let connections = 0;
    let client: SubscriptionClient = null;
    wsServer.on('connection', (connection: WebSocket) => {
      connections += 1;
      connection.on('message', (message: any) => {
        const parsedMessage = JSON.parse(message);
        if (parsedMessage.type === MessageTypes.GQL_START) {
          if (connections === 1) {
            client.client.close();
          } else {
            done();
          }
        }
      });
    });
    client = new SubscriptionClient(`ws://localhost:${RAW_TEST_PORT}/`, { reconnect: true });
    client.subscribe({
      query: `
        subscription useInfo{
          invalid
        }
      `,
      variables: {},
    }, function (errors: Error[], result: any) {
      assert(false);
    });
  });

  it('should throw an exception when trying to subscribe when socket is closed', function (done) {
    let client: SubscriptionClient = null;

    client = new SubscriptionClient(`ws://localhost:${TEST_PORT}/`, { reconnect: true });

    setTimeout(() => {
      client.client.close();
    }, 500);

    setTimeout(() => {
      expect(() => {
        client.subscribe({
          query: `
        subscription useInfo{
          invalid
        }
      `,
          variables: {},
        }, function (errors: Error[], result: any) {
          // nothing
        });

        done();
      }).to.throw();
    }, 1000);
  });

  it('should throw an exception when the sent message is not a valid json', function (done) {


    setTimeout(() => {
      expect(() => {
        let client: SubscriptionClient = null;

        wsServer.on('connection', (connection: any) => {
          connection.on('message', (message: any) => {
            connection.send('invalid json');
          });
        });

        client = new SubscriptionClient(`ws://localhost:${RAW_TEST_PORT}/`);
        done();
      }).to.throw();
    }, 1000);
  });

  it('should stop trying to reconnect to the server', function (done) {
    let connections = 0;
    wsServer.on('connection', (connection: WebSocket) => {
      connections += 1;
      if (connections === 1) {
        wsServer.close();
      } else {
        assert(false);
      }
    });

    const subscriptionsClient = new SubscriptionClient(`ws://localhost:${RAW_TEST_PORT}/`, {
      timeout: 100,
      reconnect: true,
      reconnectionAttempts: 1,
    });
    const connectSpy = sinon.spy(subscriptionsClient, 'connect');

    setTimeout(() => {
      expect(connectSpy.callCount).to.be.equal(2);
      done();
    }, 500);
  });

  it('should stop trying to reconnect if not receives the ack from the server', function (done) {
    const subscriptionsClient = new SubscriptionClient(`ws://localhost:${RAW_TEST_PORT}/`, {
      reconnect: true,
      reconnectionAttempts: 1,
    });
    const connectSpy = sinon.spy(subscriptionsClient, 'connect');
    wsServer.on('connection', (connection: any) => {
      connection.on('message', (message: any) => {
        const parsedMessage = JSON.parse(message);
        // mock server
        if (parsedMessage.type === MessageTypes.GQL_CONNECTION_INIT) {
          connection.close();
        }
      });
    });

    setTimeout(() => {
      expect(connectSpy.callCount).to.be.equal(2);
      done();
    }, 1000);
  });

  it('should keep trying to reconnect if receives the ack from the server', function (done) {
    const subscriptionsClient = new SubscriptionClient(`ws://localhost:${RAW_TEST_PORT}/`, {
      reconnect: true,
      reconnectionAttempts: 1,
    });
    const connectSpy = sinon.spy(subscriptionsClient, 'connect');
    wsServer.on('connection', (connection: any) => {
      connection.on('message', (message: any) => {
        const parsedMessage = JSON.parse(message);
        // mock server
        if (parsedMessage.type === MessageTypes.GQL_CONNECTION_INIT) {
          connection.send(JSON.stringify({ type: MessageTypes.GQL_CONNECTION_ACK, payload: {} }));
          connection.close();
        }
      });
    });

    setTimeout(() => {
      expect(connectSpy.callCount).to.be.greaterThan(2);
      done();
    }, 1000);
  });

  it('should take care of received keep alive', (done) => {
    let wasKAReceived = false;

    const subscriptionsClient = new SubscriptionClient(`ws://localhost:${KEEP_ALIVE_TEST_PORT}/`, { timeout: 5 });
    const originalOnMessage = subscriptionsClient.client.onmessage;
    subscriptionsClient.client.onmessage = (dataReceived: any) => {
      let receivedDataParsed = JSON.parse(dataReceived.data);
      if (receivedDataParsed.type === MessageTypes.GQL_CONNECTION_KEEP_ALIVE) {
        if (!wasKAReceived) {
          wasKAReceived = true;
          originalOnMessage(dataReceived);
        }
      }
    };

    setTimeout(() => {
      expect(wasKAReceived).to.equal(true);
      expect(subscriptionsClient.status).to.equal(WebSocket.CLOSED);
      done();
    }, 100);
  });

  it('should correctly clear timeout if receives ka too early', (done) => {
    const subscriptionsClient = new SubscriptionClient(`ws://localhost:${KEEP_ALIVE_TEST_PORT}/`, { timeout: 25 });
    const checkConnectionSpy = sinon.spy(subscriptionsClient, 'checkConnection');

    setTimeout(() => {
      expect(checkConnectionSpy.callCount).to.be.equal(1);
      expect(subscriptionsClient.status).to.be.equal(subscriptionsClient.client.OPEN);
      done();
    }, 100);
  });

  it('should take care of invalid message received', (done) => {
    const subscriptionsClient = new SubscriptionClient(`ws://localhost:${RAW_TEST_PORT}/`);
    const originalOnMessage = subscriptionsClient.client.onmessage;
    const dataToSend = {
      data: JSON.stringify({ type: 'invalid' }),
    };

    expect(() => {
      originalOnMessage.call(subscriptionsClient, dataToSend)();
    }).to.throw('Invalid message type!');
    done();
  });

  it('should throw if received data is not JSON-parseable', (done) => {
    const subscriptionsClient = new SubscriptionClient(`ws://localhost:${RAW_TEST_PORT}/`);
    const originalOnMessage = subscriptionsClient.client.onmessage;
    const dataToSend = {
      data: 'invalid',
    };

    expect(() => {
      originalOnMessage.call(subscriptionsClient, dataToSend)();
    }).to.throw('Message must be JSON-parseable. Got: invalid');
    done();
  });

  it('should delete operation when receive a GQL_COMPLETE', (done) => {
    const subscriptionsClient = new SubscriptionClient(`ws://localhost:${RAW_TEST_PORT}/`);
    subscriptionsClient.operations['1'] = {
      options: {
        query: 'invalid',
      },
      handler: () => {
        // nothing
      },
    };

    const originalOnMessage = subscriptionsClient.client.onmessage;
    const dataToSend = {
      data: JSON.stringify({ id: 1, type: MessageTypes.GQL_COMPLETE }),
    };

    expect(subscriptionsClient.operations).to.have.property('1');
    originalOnMessage(dataToSend);
    expect(subscriptionsClient.operations).to.not.have.property('1');
    done();
  });

  it('should call executeOperation when query is called', (done) => {
    const client = new SubscriptionClient(`ws://localhost:${TEST_PORT}/`);
    const executeOperationSpy = sinon.spy(client, 'executeOperation');

    client.query({
      query: `query useInfo($id: String) {
          user(id: $id) {
            id
            name
          }
        }`,
      operationName: 'useInfo',
      variables: {
        id: 3,
      },
    }).then(
      (result: any) => {
        // do nothing
      },
      (error: any) => {
        // do nothing
      },
    );

    setTimeout(() => {
      assert(executeOperationSpy.calledOnce);
      done();
    }, 200);
  });

  it('should force close the connection without tryReconnect', function (done) {
    const subscriptionsClient = new SubscriptionClient(`ws://localhost:${RAW_TEST_PORT}/`, {
      reconnect: true,
      reconnectionAttempts: 1,
    });
    const tryReconnectSpy = sinon.spy(subscriptionsClient, 'tryReconnect');
    wsServer.on('connection', (connection: any) => {
      connection.on('message', (message: any) => {
        const parsedMessage = JSON.parse(message);
        // mock server
        if (parsedMessage.type === MessageTypes.GQL_CONNECTION_INIT) {
          connection.send(JSON.stringify({ type: MessageTypes.GQL_CONNECTION_ACK, payload: {} }));
        }
      });
    });

    const originalOnMessage = subscriptionsClient.client.onmessage;
    subscriptionsClient.client.onmessage = (dataReceived: any) => {
      let receivedDataParsed = JSON.parse(dataReceived.data);
      if (receivedDataParsed.type === MessageTypes.GQL_CONNECTION_ACK) {
        originalOnMessage(dataReceived);
        subscriptionsClient.close();
      }
    };

    setTimeout(() => {
      expect(tryReconnectSpy.callCount).to.be.equal(0);
      expect(subscriptionsClient.status).to.be.equal(WebSocket.CLOSED);
      done();
    }, 500);
  });
});

describe('Server', function () {
  let onSubscribeSpy: any;

  beforeEach(() => {
    onSubscribeSpy = sinon.spy(handlers, 'onSubscribe');
  });

  afterEach(() => {
    if (onSubscribeSpy) {
      onSubscribeSpy.restore();
    }

    if (eventsOptions) {
      eventsOptions.onConnect.reset();
      eventsOptions.onDisconnect.reset();
      eventsOptions.onSubscribe.reset();
      eventsOptions.onUnsubscribe.reset();
    }
  });

  it('should throw an exception when creating a server without subscriptionManager', () => {
    expect(() => {
      new SubscriptionServer({ subscriptionManager: undefined }, { server: httpServer });
    }).to.throw();
  });

  it('should throw an exception when creating a server with both subscriptionManager and execute', () => {
    expect(() => {
      new SubscriptionServer({ subscriptionManager: {} as any, execute: {} as any }, { server: httpServer });
    }).to.throw();
  });

  it('should throw an exception when creating a server with subscribe only', () => {
    expect(() => {
      new SubscriptionServer({ subscribe: {} as any }, { server: httpServer });
    }).to.throw();
  });

  it('should throw an exception when both execute and subscriptionManager are missing', () => {
    expect(() => {
      new SubscriptionServer({}, { server: httpServer });
    }).to.throw();
  });

  it('should throw an exception when using execute but schema is missing', () => {
    expect(() => {
      new SubscriptionServer({ execute: {} as any }, { server: httpServer });
    }).to.throw();
  });

  it('should accept execute method than returns a Promise (original execute)', (done) => {
    const server = createServer(notFoundRequestListener);
    server.listen(SERVER_EXECUTOR_TESTS_PORT);

    SubscriptionServer.create({
      schema,
      execute,
    }, {
      server,
      path: '/',
    });

    const client = new SubscriptionClient(`ws://localhost:${SERVER_EXECUTOR_TESTS_PORT}/`);
    client.onConnect(() => {
      client.subscribe({
        query: `query { testString }`,
        variables: {},
      }, (err, res) => {
        if (err) {
          assert(false, 'unexpected error from subscribe');
        } else {
          expect(res).to.deep.equal({ testString: 'value' });
        }

        server.close();
        done();
      });
    });
  });

  it('should return an error when invalid execute method provided', (done) => {
    const server = createServer(notFoundRequestListener);
    server.listen(SERVER_EXECUTOR_TESTS_PORT);

    SubscriptionServer.create({
      schema,
      execute: (() => ({})) as any,
    }, {
      server,
      path: '/',
    });

    const client = new SubscriptionClient(`ws://localhost:${SERVER_EXECUTOR_TESTS_PORT}/`);
    client.onConnect(() => {
      client.subscribe({
        query: `query { testString }`,
        variables: {},
      }, (err) => {
        expect(err.length).to.equal(1);
        expect(err[0].message).to.equal('GraphQL execute engine is not available');
        client.client.close();
        server.close();
        done();
      });
    });
  });

  it('should accept execute method than returns an AsyncIterator', (done) => {
    const server = createServer(notFoundRequestListener);
    server.listen(SERVER_EXECUTOR_TESTS_PORT);

    const executeWithAsyncIterable = () => {
      let called = false;

      return {
        next() {
          if (called === true) {
            return this.return();
          }

          called = true;

          return Promise.resolve({ value: { data: { testString: 'value' } }, done: false });
        },
        return() {
          return Promise.resolve({ value: undefined, done: true });
        },
        throw(e: Error) {
          return Promise.reject(e);
        },
        [$$asyncIterator]() {
          return this;
        },
      };
    };

    SubscriptionServer.create({
      schema,
      execute: executeWithAsyncIterable,
    }, {
      server,
      path: '/',
    });

    const client = new SubscriptionClient(`ws://localhost:${SERVER_EXECUTOR_TESTS_PORT}/`);
    client.onConnect(() => {
      client.subscribe({
        query: `query { testString }`,
        variables: {},
      }, (err, res) => {
        if (err) {
          assert(false, 'unexpected error from subscribe');
        } else {
          expect(res).to.deep.equal({ testString: 'value' });
        }

        server.close();
        done();
      });
    });
  });

  it('should handle socket error and close the connection on error', (done) => {
    const spy = sinon.spy();

    const httpServerForError = createServer(notFoundRequestListener);
    httpServerForError.listen(ERROR_TEST_PORT);

    new SubscriptionServer({
      subscriptionManager,
      onConnect: (payload: any, socket: any) => {
        setTimeout(() => {
          socket.emit('error', new Error('test'));

          setTimeout(() => {
            assert(spy.calledOnce);
            httpServerForError.close();
            done();
          }, 500);
        }, 100);
      },
    }, { server: httpServerForError });

    const client = new SubscriptionClient(`ws://localhost:${ERROR_TEST_PORT}/`);
    client.onDisconnect(spy);
  });

  it('should trigger onConnect when client connects and validated', (done) => {
    new SubscriptionClient(`ws://localhost:${EVENTS_TEST_PORT}/`);

    setTimeout(() => {
      assert(eventsOptions.onConnect.calledOnce);
      done();
    }, 200);
  });

  it('should trigger onConnect with the correct connectionParams', (done) => {
    const connectionParams: any = {
      test: true,
    };

    new SubscriptionClient(`ws://localhost:${EVENTS_TEST_PORT}/`, {
      connectionParams: connectionParams,
    });

    setTimeout(() => {
      assert(eventsOptions.onConnect.calledOnce);
      expect(JSON.stringify(eventsOptions.onConnect.getCall(0).args[0])).to.equal(JSON.stringify(connectionParams));
      done();
    }, 200);
  });

  it('should trigger onConnect and return GQL_CONNECTION_ERROR with error', (done) => {
    const connectionCallbackSpy = sinon.spy();

    const subscriptionsClient = new SubscriptionClient(`ws://localhost:${ONCONNECT_ERROR_TEST_PORT}/`, {
      connectionCallback: connectionCallbackSpy,
    });

    const originalOnMessage = subscriptionsClient.client.onmessage;
    subscriptionsClient.client.onmessage = (dataReceived: any) => {
      let messageData = JSON.parse(dataReceived.data);

      if (messageData.type === MessageTypes.INIT_FAIL) {
        messageData.type = MessageTypes.GQL_CONNECTION_ERROR;
      }

      dataReceived.data = JSON.stringify(messageData);
      originalOnMessage(dataReceived);
    };

    setTimeout(() => {
      expect(connectionCallbackSpy.calledOnce).to.be.true;
      expect(connectionCallbackSpy.getCall(0).args[0]).to.equal('Error');
      done();
    }, 200);
  });

  it('should trigger onDisconnect when client disconnects', (done) => {
    const client = new SubscriptionClient(`ws://localhost:${EVENTS_TEST_PORT}/`);
    setTimeout(() => {
      client.client.close();
    }, 100);
    setTimeout(() => {
      assert(eventsOptions.onDisconnect.calledOnce);
      done();
    }, 200);
  });

  it('should call unsubscribe when client closes the connection', (done) => {
    const client = new SubscriptionClient(`ws://localhost:${EVENTS_TEST_PORT}/`);
    const spy = sinon.spy(eventsServer, 'unsubscribe');

    client.subscribe({
        query: `subscription useInfo($id: String) {
        user(id: $id) {
          id
          name
        }
      }`,
        operationName: 'useInfo',
        variables: {
          id: 3,
        },
      }, function (error: any, result: any) {
        // nothing
      },
    );

    setTimeout(() => {
      client.client.close();
    }, 500);

    setTimeout(() => {
      assert(spy.calledOnce);
      done();
    }, 1000);
  });

  it('should trigger onSubscribe when client subscribes', (done) => {
    const client = new SubscriptionClient(`ws://localhost:${EVENTS_TEST_PORT}/`);
    client.subscribe({
      query: `subscription useInfo($id: String) {
          user(id: $id) {
            id
            name
          }
        }`,
      operationName: 'useInfo',
      variables: {
        id: 3,
      },
    }, (error: any, result: any) => {
      if (error) {
        assert(false);
      }
    });

    setTimeout(() => {
      assert(eventsOptions.onSubscribe.calledOnce);
      done();
    }, 200);
  });

  it('should trigger onUnsubscribe when client unsubscribes', (done) => {
    const client = new SubscriptionClient(`ws://localhost:${EVENTS_TEST_PORT}/`);
    const subId = client.subscribe({
      query: `subscription useInfo($id: String) {
          user(id: $id) {
            id
            name
          }
        }`,
      operationName: 'useInfo',
      variables: {
        id: 3,
      },
    }, function (error: any, result: any) {
      if (error) {
        assert(false);
        done();
      }

      if (result) {
        client.unsubscribe(subId);
        setTimeout(() => {
          assert(eventsOptions.onUnsubscribe.calledOnce);
          done();
        }, 200);
      }
    });

    setTimeout(() => {
      subscriptionManager.publish('user', {});
    }, 100);
  });

  it('should send correct results to multiple clients with subscriptions', function (done) {
    const client = new SubscriptionClient(`ws://localhost:${TEST_PORT}/`);
    let client1 = new SubscriptionClient(`ws://localhost:${TEST_PORT}/`);

    let numResults = 0;
    setTimeout(() => {
      client.subscribe({
        query: `subscription useInfo($id: String) {
          user(id: $id) {
            id
            name
          }
        }`,
        operationName: 'useInfo',
        variables: {
          id: 3,
        },

      }, function (error: any, result: any) {
        if (error) {
          assert(false);
        }
        if (result) {
          assert.property(result, 'user');
          assert.equal(result.user.id, '3');
          assert.equal(result.user.name, 'Jessie');
          numResults++;
        } else {
          // pass
        }
        // if both error and result are null, this was a SUBSCRIPTION_SUCCESS message.
      });
    }, 100);

    const client11 = new SubscriptionClient(`ws://localhost:${TEST_PORT}/`);
    let numResults1 = 0;
    setTimeout(function () {
      client11.subscribe({
        query: `subscription useInfo($id: String) {
          user(id: $id) {
            id
            name
          }
        }`,
        operationName: 'useInfo',
        variables: {
          id: 2,
        },

      }, function (error: any, result: any) {
        if (error) {
          assert(false);
        }
        if (result) {
          assert.property(result, 'user');
          assert.equal(result.user.id, '2');
          assert.equal(result.user.name, 'Marie');
          numResults1++;
        }
        // if both error and result are null, this was a SUBSCRIPTION_SUCCESS message.
      });
    }, 100);

    setTimeout(() => {
      subscriptionManager.publish('user', {});
    }, 200);

    setTimeout(() => {
      client.unsubscribeAll();
      expect(numResults).to.equals(1);
      client1.unsubscribeAll();
      expect(numResults1).to.equals(1);
      done();
    }, 300);

  });

  it('should send a gql_error message to client with invalid query', function (done) {
    const client1 = new SubscriptionClient(`ws://localhost:${TEST_PORT}/`);
    setTimeout(function () {
      client1.client.onmessage = (message: any) => {
        let messageData = JSON.parse(message.data);
        assert.equal(messageData.type, MessageTypes.GQL_ERROR);
        assert.isDefined(messageData.payload, 'Number of errors is greater than 0.');
        done();
      };
      client1.subscribe({
          query: `subscription useInfo($id: String) {
          user(id: $id) {
            id
            birthday
          }
        }`,
          operationName: 'useInfo',
          variables: {
            id: 3,
          },
        }, function (error: any, result: any) {
          //do nothing
        },
      );
    }, 100);

  });

  it('should set up the proper filters when subscribing', function (done) {
    let numTriggers = 0;
    const client3 = new SubscriptionClient(`ws://localhost:${TEST_PORT}/`);
    const client4 = new SubscriptionClient(`ws://localhost:${TEST_PORT}/`);
    setTimeout(() => {
      client3.subscribe({
          query: `subscription userInfoFilter1($id: String) {
            userFiltered(id: $id) {
              id
              name
            }
          }`,
          operationName: 'userInfoFilter1',
          variables: {
            id: 3,
          },
        }, (error: any, result: any) => {
          if (error) {
            assert(false);
          }
          if (result) {
            numTriggers += 1;
            assert.property(result, 'userFiltered');
            assert.equal(result.userFiltered.id, '3');
            assert.equal(result.userFiltered.name, 'Jessie');
          }
          // both null means it's a SUBSCRIPTION_SUCCESS message
        },
      );
      client4.subscribe({
          query: `subscription userInfoFilter1($id: String) {
            userFiltered(id: $id) {
              id
              name
            }
          }`,
          operationName: 'userInfoFilter1',
          variables: {
            id: 1,
          },
        }, (error: any, result: any) => {
          if (result) {
            numTriggers += 1;
            assert.property(result, 'userFiltered');
            assert.equal(result.userFiltered.id, '1');
            assert.equal(result.userFiltered.name, 'Dan');
          }
          if (error) {
            assert(false);
          }
          // both null means SUBSCRIPTION_SUCCESS
        },
      );
    }, 100);
    setTimeout(() => {
      subscriptionManager.publish('userFiltered', { id: 1 });
      subscriptionManager.publish('userFiltered', { id: 2 });
      subscriptionManager.publish('userFiltered', { id: 3 });
    }, 200);
    setTimeout(() => {
      assert.equal(numTriggers, 2);
      done();
    }, 300);
  });

  it('correctly sets the context in onSubscribe', function (done) {
    const CTX = 'testContext';
    const client3 = new SubscriptionClient(`ws://localhost:${TEST_PORT}/`);
    client3.subscribe({
        query: `subscription context {
          context
        }`,
        variables: {},
        context: CTX,
      }, (error: any, result: any) => {
        client3.unsubscribeAll();
        if (error) {
          assert(false);
        }
        if (result) {
          assert.property(result, 'context');
          assert.equal(result.context, CTX);
        }
        done();
      },
    );
    setTimeout(() => {
      subscriptionManager.publish('context', {});
    }, 100);
  });

  it('passes through webSocketRequest to onSubscribe', function (done) {
    const client = new SubscriptionClient(`ws://localhost:${TEST_PORT}/`);
    client.subscribe({
      query: `
        subscription context {
          context
        }
      `,
      variables: {},
    }, (error: any, result: any) => {
      if (error) {
        assert(false);
      }
    });
    setTimeout(() => {
      assert(onSubscribeSpy.calledOnce);
      expect(onSubscribeSpy.getCall(0).args[2]).to.not.be.undefined;
      done();
    }, 100);
  });

  it('does not send more subscription data after client unsubscribes', function (done) {
    const client4 = new SubscriptionClient(`ws://localhost:${TEST_PORT}/`);
    let subId: string;
    setTimeout(() => {
      client4.unsubscribe(subId);
    }, 50);
    setTimeout(() => {
      subscriptionManager.publish('user', {});
    }, 100);
    setTimeout(() => {
      client4.close();
      done();
    }, 150);
    client4.client.onmessage = (message: any) => {
      if (JSON.parse(message.data).type === MessageTypes.GQL_DATA) {
        assert(false);
      }
    };
    subId = client4.subscribe({
      query: `subscription useInfo($id: String) {
      user(id: $id) {
        id
        name
      }
    }`,
      operationName: 'useInfo',
      variables: {
        id: 3,
      },
    }, function (error: any, result: any) {
      //do nothing
    });
  });

  it('rejects a client that does not specify a supported protocol', function (done) {
    const client = new WebSocket(`ws://localhost:${TEST_PORT}/`);

    client.on('close', (code) => {
      expect(code).to.be.eq(1002);
      done();
    });
  });

  it('rejects unparsable message', function (done) {
    const client = new WebSocket(`ws://localhost:${TEST_PORT}/`, GRAPHQL_SUBSCRIPTIONS);
    client.onmessage = (message: any) => {
      let messageData = JSON.parse(message.data);
      assert.equal(messageData.type, MessageTypes.GQL_CONNECTION_ERROR);
      assert.isDefined(messageData.payload, 'Number of errors is greater than 0.');
      client.close();
      done();
    };
    client.onopen = () => {
      client.send('HI');
    };
  });

  it('rejects nonsense message', function (done) {
    const client = new WebSocket(`ws://localhost:${TEST_PORT}/`, GRAPHQL_SUBSCRIPTIONS);
    client.onmessage = (message: any) => {
      let messageData = JSON.parse(message.data);
      assert.equal(messageData.type, MessageTypes.GQL_ERROR);
      assert.isDefined(messageData.payload, 'Number of errors is greater than 0.');
      client.close();
      done();
    };
    client.onopen = () => {
      client.send(JSON.stringify({}));
    };
  });

  it('does not crash on unsub for Object.prototype member', function (done) {
    // Use websocket because Client.unsubscribe will only take a number.
    const client = new WebSocket(`ws://localhost:${TEST_PORT}/`, GRAPHQL_SUBSCRIPTIONS);

    client.onopen = () => {
      client.send(JSON.stringify({ type: MessageTypes.GQL_STOP, id: 'toString' }));
      // Strangely we don't send any acknowledgement for unsubbing from an
      // unknown sub, so we just set a timeout and implicitly assert that
      // there's no uncaught exception within the server code.
      setTimeout(done, 10);
    };
  });

  it('sends back any type of error', function (done) {
    const client = new SubscriptionClient(`ws://localhost:${TEST_PORT}/`);
    client.subscribe({
      query: `invalid useInfo{
          error
        }`,
      variables: {},
    }, function (errors: any, result: any) {
      client.unsubscribeAll();
      assert.isAbove(errors.length, 0, 'Number of errors is greater than 0.');
      done();
    });
  });

  it('handles errors prior to graphql execution', function (done) {
    // replace the onSubscribeSpy with a custom handler, the spy will restore
    // the original method
    handlers.onSubscribe = (msg: OperationMessagePayload, params: SubscriptionOptions, webSocketRequest: WebSocket) => {
      return Promise.resolve(Object.assign({}, params, {
        context: () => {
          throw new Error('bad');
        },
      }));
    };
    const client = new SubscriptionClient(`ws://localhost:${TEST_PORT}/`);
    client.subscribe({
      query: `
        subscription context {
          context
        }
      `,
      variables: {},
      context: {},
    }, (error: any, result: any) => {
      client.unsubscribeAll();
      if (error) {
        assert(Array.isArray(error));
        assert.equal(error[0].message, 'bad');
      } else {
        assert(false);
      }
      done();
    });
    setTimeout(() => {
      subscriptionManager.publish('context', {});
    }, 100);
  });

  it('sends a keep alive signal in the socket', function (done) {
    let client = new WebSocket(`ws://localhost:${KEEP_ALIVE_TEST_PORT}/`, GRAPHQL_SUBSCRIPTIONS);
    let yieldCount = 0;
    client.onmessage = (message: any) => {
      const parsedMessage = JSON.parse(message.data);
      if (parsedMessage.type === MessageTypes.GQL_CONNECTION_KEEP_ALIVE) {
        yieldCount += 1;
        if (yieldCount > 1) {
          client.close();
          done();
        }
      }
    };
  });
});

describe('Helpers', function () {
  it('should extend provided network interface correctly', (done) => {
    let mockedSubscriptionClient: any = sinon.createStubInstance(SubscriptionClient);
    let mockNetworkInterface = {
      subscribe: sinon.stub(),
      unsubscribe: sinon.stub(),
    };

    addGraphQLSubscriptions(mockNetworkInterface, mockedSubscriptionClient);

    mockNetworkInterface.subscribe({}, sinon.stub());
    mockNetworkInterface.unsubscribe(0);

    expect(mockedSubscriptionClient.subscribe.callCount).to.be.equal(1);
    expect(mockedSubscriptionClient.unsubscribe.callCount).to.be.equal(1);
    done();
  });

  it('should call console warn when env is not production', (done) => {
    let mockedSubscriptionClient: any = sinon.createStubInstance(SubscriptionClient);
    let mockNetworkInterface = {
      subscribe: sinon.stub(),
      unsubscribe: sinon.stub(),
    };
    const consoleStub = sinon.stub(console, 'warn');

    addGraphQLSubscriptions(mockNetworkInterface, mockedSubscriptionClient);

    assert(consoleStub.calledWith('This method becomes deprecated in the new package graphql-transport-ws. ' +
      'Start using the GraphQLTransportWSClient to make queries, mutations and subscriptions over websockets.'));
    consoleStub.restore();
    done();
  });

  it('should not call console warn when env is production', (done) => {
    let mockedSubscriptionClient: any = sinon.createStubInstance(SubscriptionClient);
    let mockNetworkInterface = {
      subscribe: sinon.stub(),
      unsubscribe: sinon.stub(),
    };
    const consoleStub = sinon.stub(console, 'warn');
    const originalProccessEnv = process.env.NODE_ENV;
    process.env.NODE_ENV = 'production';

    addGraphQLSubscriptions(mockNetworkInterface, mockedSubscriptionClient);

    assert.isFalse(consoleStub.called);
    consoleStub.restore();
    process.env.NODE_ENV = originalProccessEnv;
    done();
  });
});

describe('Message Types', function () {
  it('should throw an error if static class is instantiated', (done) => {
    expect(() => {
      new MessageTypes();
    }).to.throw('Static Class');
    done();
  });
});

describe('Client<->Server Flow', () => {
  it('should reconnect after manually closing the connection and then resubscribing', (done) => {
    const testServer = createServer(notFoundRequestListener);
    testServer.listen(SERVER_EXECUTOR_TESTS_PORT);

    SubscriptionServer.create({
      schema: subscriptionsSchema,
      execute,
      subscribe,
    }, {
      server: testServer,
      path: '/',
    });

    const client = new SubscriptionClient(`ws://localhost:${SERVER_EXECUTOR_TESTS_PORT}/`);
    let isFirstTime = true;

    client.onConnected(async () => {
      // Manually close the connection only in the first time, to avoid infinite loop
      if (isFirstTime) {
        isFirstTime = false;

        setTimeout(() => {
          // Disconnect the client
          client.close();

          // Subscribe to data, without manually reconnect before
          const opId = client.subscribe({
            query: `query { testString }`,
            variables: {},
          }, (err, res) => {
            expect(opId).not.to.eq(null);
            expect(err).to.eq(null);
            expect(res.testString).to.eq('value');
            testServer.close();
            done();
          });
        }, 300);
      }
    });
  });

  it('should close iteration over AsyncIterator when client unsubscribes', async () => {
    subscriptionAsyncIteratorSpy.reset();
    resolveAsyncIteratorSpy.reset();

    const testServer = createServer(notFoundRequestListener);
    testServer.listen(SERVER_EXECUTOR_TESTS_PORT);

    SubscriptionServer.create({
      schema: subscriptionsSchema,
      execute,
      subscribe,
    }, {
      server: testServer,
      path: '/',
    });

    const createClientAndSubscribe = (): Promise<any> => {
      const client = new SubscriptionClient(`ws://localhost:${SERVER_EXECUTOR_TESTS_PORT}/`);
      let opId: any = null;
      const cbSpy = sinon.spy();

      client.onConnected(() => {
        opId = client.subscribe({
          query: `subscription { somethingChanged }`,
          variables: {},
        }, (err, res) => {
          cbSpy(err, res);
        });
      });

      return new Promise(resolve => {
        setTimeout(() => {
          resolve({
            unsubscribe: () => opId && client.unsubscribe(opId),
            spy: cbSpy,
          });
        }, 300);
      });
    };

    const client1 = await createClientAndSubscribe();
    const client2 = await createClientAndSubscribe();

    // Publish data - both client should get this message
    subscriptionsPubSub.publish(TEST_PUBLICATION, { somethingChanged: 'test-payload' });
    await wait(400);
    // Each client listener should call once
    expect(client1.spy.callCount).to.eq(1);
    expect(client2.spy.callCount).to.eq(1);
    // But the async iterator subscription should call twice, one for each subscription
    expect(subscriptionAsyncIteratorSpy.callCount).to.eq(2);
    expect(resolveAsyncIteratorSpy.callCount).to.eq(2);
    // Clear spies before publishing again
    subscriptionAsyncIteratorSpy.reset();
    resolveAsyncIteratorSpy.reset();
    client1.spy.reset();
    client2.spy.reset();

    // Unsubscribe client 1
    client1.unsubscribe();
    await wait(300);

    // Now only client 2 should get the published payload
    subscriptionsPubSub.publish(TEST_PUBLICATION, { somethingChanged: 'test-payload-2' });
    await wait(400);

    expect(client1.spy.callCount).to.eq(0);
    expect(client2.spy.callCount).to.eq(1);
    // should be 1 because there is only one subscriber now (client2)
    expect(resolveAsyncIteratorSpy.callCount).to.eq(1);
    // should be 0 because subscribe called only in the beginning
    expect(subscriptionAsyncIteratorSpy.callCount).to.eq(0);
    client2.unsubscribe();
    testServer.close();
  });

  it('should close iteration over AsyncIterator when client disconnects', async () => {
    resolveAsyncIteratorSpy.reset();

    const testServer = createServer(notFoundRequestListener);
    testServer.listen(SERVER_EXECUTOR_TESTS_PORT);

    SubscriptionServer.create({
      schema: subscriptionsSchema,
      execute,
      subscribe,
    }, {
      server: testServer,
      path: '/',
    });

    const createClientAndSubscribe = (): Promise<any> => {
      const client = new SubscriptionClient(`ws://localhost:${SERVER_EXECUTOR_TESTS_PORT}/`);
      const cbSpy = sinon.spy();

      client.onConnected(() => {
        client.subscribe({
          query: `subscription { somethingChanged }`,
          variables: {},
        }, (err, res) => {
          cbSpy(err, res);
        });
      });

      return new Promise(resolve => {
        setTimeout(() => {
          resolve({
            close: () => client.close(),
            spy: cbSpy,
          });
        }, 300);
      });
    };

    const client1 = await createClientAndSubscribe();
    const client2 = await createClientAndSubscribe();

    // Publish data - both client should get this message
    subscriptionsPubSub.publish(TEST_PUBLICATION, { somethingChanged: 'test-payload' });
    await wait(400);
    // Each client listener should call once
    expect(client1.spy.callCount).to.eq(1);
    expect(client2.spy.callCount).to.eq(1);
    // But the async iterator subscription should call twice, one for each subscription
    expect(resolveAsyncIteratorSpy.callCount).to.eq(2);
    // Clear spies before publishing again
    resolveAsyncIteratorSpy.reset();
    client1.spy.reset();
    client2.spy.reset();

    // Close client 1
    client1.close();
    await wait(300);

    // Now only client 2 should get the published payload
    subscriptionsPubSub.publish(TEST_PUBLICATION, { somethingChanged: 'test-payload-2' });
    await wait(400);

    expect(client1.spy.callCount).to.eq(0);
    expect(client2.spy.callCount).to.eq(1);
    // should be 1 because there is only one subscriber now (client2)
    expect(resolveAsyncIteratorSpy.callCount).to.eq(1);
    testServer.close();
  });

  it('should handle correctly multiple subscriptions one after each other', (done) => {
    // This tests the use case of a UI component that creates a subscription acoording to it's
    // local data, for example: subscribe to changed on a visible items in a list, and it might
    // change quickly and we want to make sure that the subscriptions flow is correct

    // Create the server
    const server = createServer(notFoundRequestListener);
    server.listen(SERVER_EXECUTOR_TESTS_PORT);

    SubscriptionServer.create({
      schema,
      execute,
    }, {
      server,
      path: '/',
    });

    const firstSubscriptionSpy = sinon.spy();

    // Create the client
    const client = new SubscriptionClient(`ws://localhost:${SERVER_EXECUTOR_TESTS_PORT}/`);
    client.onConnect(() => {
      // Subscribe to a regular query
      client.subscribe({
        query: `query { testString }`,
        variables: {},
      }, (err, res) => {
        assert(err === null, 'unexpected error from query');
        expect(res).to.deep.equal({ testString: 'value' });

        // Now, subscribe to graphql subscription
        const firstSubscriptionId = client.subscribe({
          query: `subscription {
            user(id: "3") {
              id
              name
            }
          }`,
        }, (sErr, sRes) => {
          assert(sErr === null, 'unexpected error from 1st subscription');
          assert(sRes !== null, 'unexpected null from 1st subscription result');
          expect(Object.keys(client['operations']).length).to.eq(1);
          expect(sRes.user.id).to.eq('3');
          firstSubscriptionSpy();

          client.unsubscribe(firstSubscriptionId);

          setTimeout(() => {
            client.subscribe({
              query: `subscription {
            user(id: "1") {
              id
              name
            }
          }`,
            }, (s2Err, s2Res) => {
              assert(s2Err === null, 'unexpected error from 2nd subscription');
              assert(s2Res !== null, 'unexpected null from 2nd ubscription result');
              expect(s2Res.user.id).to.eq('1');
              expect(Object.keys(client['operations']).length).to.eq(1);
              expect(firstSubscriptionSpy.callCount).to.eq(1);

              server.close();
              done();
            });
          }, 10);
        });
      });
    });
  });
});<|MERGE_RESOLUTION|>--- conflicted
+++ resolved
@@ -229,11 +229,7 @@
 const httpServerWithDelay = createServer(notFoundRequestListener);
 httpServerWithDelay.listen(DELAYED_TEST_PORT);
 new SubscriptionServer(Object.assign({}, options, {
-<<<<<<< HEAD
-  onSubscribe: (msg: OperationMessagePayload | any, params: SubscriptionOptions): any => {
-=======
   onSubscribe: (msg: OperationMessagePayload | any, params: SubscriptionOptions): Promise<any> => {
->>>>>>> 6978c0ee
     return new Promise((resolve, reject) => {
       setTimeout(() => {
         resolve(Object.assign({}, params, { context: msg['context'] }));
