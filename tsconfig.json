{
  "compilerOptions": {
    "target": "es5",
    "module": "commonjs",
    "moduleResolution": "node",
    "sourceMap": true,
    "noImplicitAny": true,
    "rootDir": "./src",
    "outDir": "./dist",
    "allowSyntheticDefaultImports": false,
    "pretty": true,
    "removeComments": true,
    "declaration": true ,
    "lib": ["es6"],
    "typeRoots": [
        "node_modules/@types"
    ],
    "types": [
<<<<<<< HEAD
        "@types/node",
        "typed-graphql",
        "@types/ws",
        "eventemitter3"
=======
        "@types/node"
>>>>>>> 0b453494
    ]
  },
  "exclude": [
    "node_modules",
    "dist"
  ]
}<|MERGE_RESOLUTION|>--- conflicted
+++ resolved
@@ -16,14 +16,9 @@
         "node_modules/@types"
     ],
     "types": [
-<<<<<<< HEAD
-        "@types/node",
-        "typed-graphql",
+        "@types/node"
         "@types/ws",
         "eventemitter3"
-=======
-        "@types/node"
->>>>>>> 0b453494
     ]
   },
   "exclude": [
